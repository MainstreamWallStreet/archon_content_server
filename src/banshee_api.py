from __future__ import annotations

import aiohttp
from typing import List
from datetime import datetime, timezone
import logging
import json

from fastapi import Depends, FastAPI, HTTPException, Security, Form, Request
from fastapi.responses import HTMLResponse, RedirectResponse
from fastapi.templating import Jinja2Templates
from fastapi.security import APIKeyHeader
from pydantic import BaseModel
import secrets
from fastapi.staticfiles import StaticFiles

from src.notifications import send_alert

from src.config import get_setting
from src.banshee_watchlist import BansheeStore
from src.earnings_alerts import (
    GcsBucket,
    refresh_upcoming_calls,
    cleanup_email_queue,
    cleanup_calls_queue,
    cleanup_past_data,
    send_due_emails,
)

API_KEY_HEADER = APIKeyHeader(name="X-API-Key")


def validate_key(api_key: str = Security(API_KEY_HEADER)) -> str:
    expected = get_setting("BANSHEE_API_KEY")
    if api_key != expected:
        raise HTTPException(status_code=403, detail="Invalid API key")
    return api_key


store = BansheeStore(get_setting("BANSHEE_DATA_BUCKET"))
calls_bucket = GcsBucket(get_setting("EARNINGS_BUCKET"))
email_bucket = GcsBucket(get_setting("EMAIL_QUEUE_BUCKET"))
app = FastAPI(title="Banshee API", version="1.0")

# Serve static files (for logo, etc.)
app.mount("/static", StaticFiles(directory="static"), name="static")
templates = Jinja2Templates(directory="templates")

# Simple session storage for authenticated users (in production, use proper session management)
authenticated_sessions = set()


def check_web_auth(request: Request):
    """Check if the user is authenticated for web access."""
    session_id = request.cookies.get("banshee_session")
    if session_id not in authenticated_sessions:
        raise HTTPException(status_code=401, detail="Authentication required")
    return True


class TickerPayload(BaseModel):
    ticker: str
    user: str


class AlertPayload(BaseModel):
    """Data required for sending a global alert."""

    subject: str
    message: str


class EarningsCall(BaseModel):
    """Data model for an earnings call event."""

    ticker: str
    call_date: str  # YYYY-MM-DD format
    call_time: str  # ISO 8601 datetime string
    status: str
    actual_eps: float | None = None
    estimated_eps: float | None = None
    actual_revenue: int | None = None
    estimated_revenue: int | None = None


class UpcomingCallsResponse(BaseModel):
    """Response model for upcoming earnings calls."""

    calls: List[EarningsCall]
    total_count: int
    next_call: EarningsCall | None = None


@app.get("/")
def root():
    """Redirect root to the web interface."""
    return RedirectResponse(url="/web")


@app.post("/web-login")
def web_login(request: Request, password: str = Form(...)):
    """Simple password-based login for web interface."""
    expected_password = get_setting("BANSHEE_WEB_PASSWORD")
    if not secrets.compare_digest(password, expected_password):
        return templates.TemplateResponse(
            "login.html",
            {
                "request": request,
                "error": "<div class='error'><i class='fas fa-exclamation-triangle'></i>Invalid password. Please try again.</div>",
            },
            status_code=401,
        )

    # Create a simple session token
    import uuid

    session_id = str(uuid.uuid4())
    authenticated_sessions.add(session_id)

    # Redirect to main page with session cookie
    response = RedirectResponse(url="/web", status_code=302)
    response.set_cookie("banshee_session", session_id, max_age=3600 * 24)  # 24 hours
    return response


@app.get("/watchlist")
def read_watchlist(_: str = Depends(validate_key)) -> dict[str, List[str]]:
    return {"tickers": store.list_tickers()}


# Removed public watchlist endpoint to ensure all UI accesses are authenticated
# @app.get("/public/watchlist")
# def read_watchlist_public() -> dict[str, List[str]]:
#     """Get the current watchlist - public endpoint (deprecated)."""
#     return {"tickers": store.list_tickers()}


@app.post("/watchlist")
async def create_watchlist(
    payload: TickerPayload, _: str = Depends(validate_key)
) -> dict[str, str]:
<<<<<<< HEAD
    try:
        store.add_ticker(payload.ticker, payload.user)
    except ValueError as err:
        # Duplicate ticker or validation issue – return a 400 so clients can handle gracefully
        raise HTTPException(status_code=400, detail=str(err))
    except RuntimeError as err:
        # Underlying storage error – surface the message but keep a 500 status
        raise HTTPException(status_code=500, detail=str(err))
=======
    store.add_ticker(payload.ticker, payload.user)
    await refresh_upcoming_calls(store, calls_bucket, email_bucket)
    cleanup_calls_queue(calls_bucket, set(store.list_tickers()))
    cleanup_email_queue(email_bucket, set(store.list_tickers()))
>>>>>>> 7b90b95c
    return {"message": "added"}


@app.delete("/watchlist/{ticker}")
async def delete_watchlist(
    ticker: str, _: str = Depends(validate_key)
) -> dict[str, str]:
    """Remove ticker from watchlist and cleanup all related calls and emails."""
    logger = logging.getLogger(__name__)
    ticker_upper = ticker.upper()

    try:
        logger.info("Starting deletion process for ticker: %s", ticker_upper)

        # Check if ticker exists in watchlist before attempting deletion
        current_tickers = store.list_tickers()
        if ticker_upper not in current_tickers:
            logger.warning("Ticker %s not found in watchlist", ticker_upper)
            raise HTTPException(
                status_code=404, detail=f"Ticker {ticker_upper} not found in watchlist"
            )

        # Count items before cleanup for reporting
        logger.info(
            "Counting existing calls and emails for %s before cleanup", ticker_upper
        )
        calls_before = []
        emails_before = []

        try:
            # Count calls for this ticker
            for path, data in calls_bucket.list_json("calls/"):
                if data.get("ticker") == ticker_upper:
                    calls_before.append(path)

            # Count emails for this ticker
            for path, data in email_bucket.list_json("queue/"):
                if data.get("ticker") == ticker_upper:
                    emails_before.append(path)

            logger.info(
                "Found %d calls and %d emails for %s",
                len(calls_before),
                len(emails_before),
                ticker_upper,
            )
        except Exception as e:
            logger.warning("Error counting existing items: %s", str(e))
            # Continue with deletion even if counting fails

        # Remove ticker from watchlist
        logger.info("Removing %s from watchlist", ticker_upper)
        store.remove_ticker(ticker_upper)

        # Clean up related calls and emails
        remaining_tickers = set(store.list_tickers())
        logger.info("Cleaning up calls and emails for removed ticker %s", ticker_upper)

        removed_calls = cleanup_calls_queue(calls_bucket, remaining_tickers)
        removed_emails = cleanup_email_queue(email_bucket, remaining_tickers)

        # Clean up past/expired data to keep storage lean
        logger.info("Cleaning up past calls and expired emails")
        past_calls, past_emails = cleanup_past_data(calls_bucket, email_bucket)

        # Create detailed success message
        cleanup_details = []
        total_removed_calls = removed_calls + past_calls
        total_removed_emails = removed_emails + past_emails

        if total_removed_calls > 0:
            if removed_calls > 0 and past_calls > 0:
                cleanup_details.append(
                    f"removed {total_removed_calls} call(s) ({removed_calls} stale, {past_calls} past)"
                )
            elif removed_calls > 0:
                cleanup_details.append(f"removed {removed_calls} stale call(s)")
            else:
                cleanup_details.append(f"removed {past_calls} past call(s)")

        if total_removed_emails > 0:
            if removed_emails > 0 and past_emails > 0:
                cleanup_details.append(
                    f"removed {total_removed_emails} email(s) ({removed_emails} stale, {past_emails} expired)"
                )
            elif removed_emails > 0:
                cleanup_details.append(f"removed {removed_emails} stale email(s)")
            else:
                cleanup_details.append(f"removed {past_emails} expired email(s)")

        if cleanup_details:
            cleanup_msg = f" and {', '.join(cleanup_details)}"
        else:
            cleanup_msg = " (no cleanup needed)"

        success_message = f"{ticker_upper} removed from watchlist{cleanup_msg}"
        logger.info(
            "Successfully completed deletion for %s: %s", ticker_upper, success_message
        )

        return {"message": success_message}

    except HTTPException:
        # Re-raise HTTP exceptions (like 404)
        raise
    except Exception as e:
        logger.error("Error deleting ticker %s: %s", ticker_upper, str(e))
        raise HTTPException(
            status_code=500,
            detail=f"Failed to remove {ticker_upper} from watchlist: {str(e)}",
        )


@app.get("/earnings/upcoming")
async def get_upcoming_earnings(
    _: str = Depends(validate_key),
) -> UpcomingCallsResponse:
    """Get upcoming earnings calls from GCS storage."""
    logger = logging.getLogger(__name__)
    logger.info("Fetching upcoming earnings from GCS storage")

    calls = []
    now = datetime.now(timezone.utc)

    try:
        # Get all saved calls from GCS
        all_items = calls_bucket.list_json("calls/")
        logger.info("Found %d total items in GCS calls bucket", len(all_items))

        for path, call_data in all_items:
            try:
                logger.info("Processing GCS item: %s -> %s", path, call_data)

                # Parse the call time
                call_time_str = call_data["call_time"]
                call_time = datetime.fromisoformat(call_time_str)

                # Only include future calls
                if call_time <= now:
                    logger.info(
                        "Skipping past call: %s at %s",
                        call_data["ticker"],
                        call_time_str,
                    )
                    continue

                # Create EarningsCall object
                call = EarningsCall(
                    ticker=call_data["ticker"],
                    call_date=call_data["call_date"],
                    call_time=call_time_str,
                    status="scheduled",
                    actual_eps=None,
                    estimated_eps=None,
                    actual_revenue=None,
                    estimated_revenue=None,
                )
                calls.append(call)
                logger.info(
                    "Added upcoming call: %s on %s", call.ticker, call.call_date
                )

            except Exception as e:
                logger.error("Error processing GCS item %s: %s", path, str(e))
                continue

        # Sort by call time
        calls.sort(key=lambda x: x.call_time)

        next_call = calls[0] if calls else None

        logger.info("Returning %d upcoming calls", len(calls))
        return UpcomingCallsResponse(
            calls=calls, total_count=len(calls), next_call=next_call
        )

    except Exception as e:
        logger.error("Error fetching upcoming earnings from GCS: %s", str(e))
        # Return empty response if there's an error
        return UpcomingCallsResponse(calls=[], total_count=0, next_call=None)


# Removed public earnings upcoming endpoint to enforce authentication
# @app.get("/public/earnings/upcoming")
# async def get_upcoming_earnings_public() -> UpcomingCallsResponse:
#     """Deprecated public endpoint for upcoming earnings."""
#     return await get_upcoming_earnings(validate_key())


@app.get("/earnings/{ticker}")
async def get_ticker_earnings(
    ticker: str, _: str = Depends(validate_key)
) -> List[EarningsCall]:
    """Get earnings calls for a specific ticker."""
    data = await _fetch_api_ninjas_upcoming(ticker)
    calls = []

    for item in data:
        if "earnings_date" in item:
            call = EarningsCall(
                ticker=ticker,
                call_date=item["earnings_date"][:10],
                call_time=item["earnings_date"],
                status="scheduled",
                actual_eps=item.get("actual_eps"),
                estimated_eps=item.get("estimated_eps"),
                actual_revenue=item.get("actual_revenue"),
                estimated_revenue=item.get("estimated_revenue"),
            )
            calls.append(call)

    # Sort by call time
    calls.sort(key=lambda x: x.call_time)
    return calls


@app.post("/send-global-alert")
def send_global_alert(
    payload: AlertPayload, _: str = Depends(validate_key)
) -> dict[str, str]:
    """Send an alert email to all configured recipients."""

    send_alert(payload.subject, payload.message)
    return {"status": "sent"}


async def _fetch_api_ninjas(ticker: str) -> list[dict]:
    url = f"https://api.api-ninjas.com/v1/earningscalendar?ticker={ticker}"
    headers = {"X-Api-Key": get_setting("API_NINJAS_KEY")}
    async with aiohttp.ClientSession() as sess:
        async with sess.get(url, headers=headers) as resp:
            if resp.status != 200:
                raise RuntimeError(f"API Ninjas error {resp.status}")
            return await resp.json()


async def _fetch_api_ninjas_upcoming(ticker: str) -> list[dict]:
    """Fetch upcoming earnings calls from API Ninjas with fallback strategies."""
    logger = logging.getLogger(__name__)

    # Primary approach: use show_upcoming=true as documented
    # Fallback: get historical data and filter for future dates
    api_attempts = [
        {
            "url": f"https://api.api-ninjas.com/v1/earningscalendar?ticker={ticker}&show_upcoming=true",
            "name": "upcoming_only",
            "expected_field": "date",  # Official API docs show 'date' field
        },
        {
            "url": f"https://api.api-ninjas.com/v1/earningscalendar?ticker={ticker}",
            "name": "historical_data",
            "expected_field": "date",
        },
    ]

    headers = {"X-Api-Key": get_setting("API_NINJAS_KEY")}

    for attempt_num, attempt in enumerate(api_attempts, 1):
        logger.info(
            "API attempt %d/%d for %s using %s",
            attempt_num,
            len(api_attempts),
            ticker,
            attempt["name"],
        )
        logger.info("Request URL: %s", attempt["url"])
        logger.info(
            "Request headers: %s",
            {
                k: v[:10] + "..." if k == "X-Api-Key" and len(v) > 10 else v
                for k, v in headers.items()
            },
        )

        async with aiohttp.ClientSession() as sess:
            try:
                async with sess.get(attempt["url"], headers=headers) as resp:
                    logger.info(
                        "API response status for %s (attempt %d): %d",
                        ticker,
                        attempt_num,
                        resp.status,
                    )

                    if resp.status != 200:
                        logger.error(
                            "API Ninjas error for %s (attempt %d): status %d",
                            ticker,
                            attempt_num,
                            resp.status,
                        )
                        response_text = await resp.text()
                        logger.error(
                            "Error response body for %s (attempt %d): %s",
                            ticker,
                            attempt_num,
                            response_text,
                        )

                        # If this isn't the last attempt, continue to next one
                        if attempt_num < len(api_attempts):
                            logger.info("Trying next API approach for %s", ticker)
                            continue
                        else:
                            raise RuntimeError(f"All API attempts failed for {ticker}")

                    result = await resp.json()
                    logger.info(
                        "API response for %s (attempt %d): %s",
                        ticker,
                        attempt_num,
                        json.dumps(result, indent=2) if result else "[]",
                    )

                    # Check if this result has usable data
                    if result and isinstance(result, list) and len(result) > 0:
                        # Prioritize 'date' field as documented, with fallbacks
                        date_fields = [
                            "date",
                            "earnings_date",
                            "announcement_date",
                            "report_date",
                            "call_date",
                            "earnings_call_date",
                        ]

                        usable_items = 0
                        for item in result:
                            if any(
                                field in item and item[field] for field in date_fields
                            ):
                                usable_items += 1

                        logger.info(
                            "Found %d usable items out of %d total for %s (attempt %d)",
                            usable_items,
                            len(result),
                            ticker,
                            attempt_num,
                        )

                        if usable_items > 0:
                            logger.info(
                                "Successfully retrieved usable data for %s using %s",
                                ticker,
                                attempt["name"],
                            )
                            return result
                        else:
                            logger.warning(
                                "No usable date fields found in response for %s (attempt %d)",
                                ticker,
                                attempt_num,
                            )
                            if attempt_num < len(api_attempts):
                                logger.info("Trying next API approach for %s", ticker)
                                continue
                    else:
                        logger.warning(
                            "Empty or invalid result for %s (attempt %d)",
                            ticker,
                            attempt_num,
                        )
                        if attempt_num < len(api_attempts):
                            logger.info("Trying next API approach for %s", ticker)
                            continue

                    # If we get here and it's the last attempt, return whatever we got
                    if attempt_num == len(api_attempts):
                        logger.warning(
                            "Returning potentially empty result for %s after all attempts",
                            ticker,
                        )
                        return result or []

            except Exception as e:
                logger.error(
                    "Exception during API request for %s (attempt %d): %s",
                    ticker,
                    attempt_num,
                    str(e),
                )
                if attempt_num < len(api_attempts):
                    logger.info(
                        "Trying next API approach for %s due to exception", ticker
                    )
                    continue
                else:
                    logger.error("All API attempts failed for %s", ticker)
                    raise

    # This should never be reached, but just in case
    logger.error("Unexpected end of function for %s", ticker)
    return []


async def sync_watchlist(custom_store: BansheeStore | None = None) -> None:
    target = custom_store or store
    for ticker in target.list_tickers():
        data = await _fetch_api_ninjas(ticker)
        target.record_api_call("earningscalendar", ticker)
        for item in data:
            call_date = item["earnings_date"][:10]
            call_obj = {
                "ticker": ticker,
                "call_date": call_date,
                "call_time": item["earnings_date"],
                "status": "scheduled",
            }
            target.schedule_call(call_obj)


@app.post("/tasks/daily-sync")
async def daily_sync(_: str = Depends(validate_key)) -> dict[str, str]:
    await sync_watchlist()
    return {"status": "ok"}


@app.post("/tasks/upcoming-sync")
async def upcoming_sync(_: str = Depends(validate_key)) -> dict[str, str]:
    """Refresh upcoming earnings calls and clean up stale data."""
    logger = logging.getLogger(__name__)
    logger.info("Starting comprehensive upcoming earnings sync")

    try:
        # Get current ticker count for reference
        current_tickers = set(store.list_tickers())
        ticker_count = len(current_tickers)
        logger.info(
            "Current watchlist contains %d tickers: %s",
            ticker_count,
            list(current_tickers),
        )

        # Refresh upcoming calls (this will fetch new data and create new calls/emails)
        logger.info("Refreshing upcoming earnings calls from API")
        await refresh_upcoming_calls(store, calls_bucket, email_bucket)

        # Clean up stale data that no longer corresponds to watchlist tickers
        logger.info("Cleaning up stale calls and emails")
        removed_calls = cleanup_calls_queue(calls_bucket, current_tickers)
        removed_emails = cleanup_email_queue(email_bucket, current_tickers)

        # Clean up past/expired data to keep storage lean
        logger.info("Cleaning up past calls and expired emails")
        past_calls, past_emails = cleanup_past_data(calls_bucket, email_bucket)

        # Create detailed response message
        cleanup_details = []
        total_removed_calls = removed_calls + past_calls
        total_removed_emails = removed_emails + past_emails

        if total_removed_calls > 0:
            if removed_calls > 0 and past_calls > 0:
                cleanup_details.append(
                    f"removed {total_removed_calls} call(s) ({removed_calls} stale, {past_calls} past)"
                )
            elif removed_calls > 0:
                cleanup_details.append(f"removed {removed_calls} stale call(s)")
            else:
                cleanup_details.append(f"removed {past_calls} past call(s)")

        if total_removed_emails > 0:
            if removed_emails > 0 and past_emails > 0:
                cleanup_details.append(
                    f"removed {total_removed_emails} email(s) ({removed_emails} stale, {past_emails} expired)"
                )
            elif removed_emails > 0:
                cleanup_details.append(f"removed {removed_emails} stale email(s)")
            else:
                cleanup_details.append(f"removed {past_emails} expired email(s)")

        if cleanup_details:
            cleanup_msg = f" and {', '.join(cleanup_details)}"
        else:
            cleanup_msg = " (no cleanup needed)"

        success_message = f"Sync completed for {ticker_count} ticker(s){cleanup_msg}"
        logger.info(
            "Successfully completed upcoming earnings sync: %s", success_message
        )

        return {"status": "ok", "message": success_message}

    except Exception as e:
        logger.error("Error during upcoming earnings sync: %s", str(e))
        raise HTTPException(
            status_code=500, detail=f"Failed to sync upcoming earnings: {str(e)}"
        )


@app.post("/tasks/send-queued-emails")
def send_queued_emails(_: str = Depends(validate_key)) -> dict[str, str]:
    send_due_emails(email_bucket)
    return {"status": "sent"}


@app.get("/web", response_class=HTMLResponse)
def watchlist_page(request: Request):
    """Serve the watchlist UI; requires a valid session cookie."""
    session_id = request.cookies.get("banshee_session")
<<<<<<< HEAD
    authorised = session_id in authenticated_sessions

    # Fallback to HTTP Basic auth (primarily for test client convenience)
    if not authorised:
        auth_header = request.headers.get("Authorization")
        if auth_header and auth_header.startswith("Basic "):
            import base64
            try:
                username_password = base64.b64decode(auth_header.split(" ", 1)[1]).decode()
                _username, _sep, supplied_password = username_password.partition(":")
                if supplied_password == get_setting("BANSHEE_WEB_PASSWORD"):
                    authorised = True
            except Exception:
                # Malformed header falls through to 401 below
                pass

    if not authorised:
        # Return the login page but with a 401 status so browsers do not treat it as a success
        return HTMLResponse(content=LOGIN_HTML.replace("{error}", ""), status_code=401)
=======
    if session_id not in authenticated_sessions:
        login_html = templates.get_template("login.html").render(error="")
        return HTMLResponse(content=login_html)
>>>>>>> 7b90b95c

    api_key = get_setting("BANSHEE_API_KEY")
    return templates.TemplateResponse(
        "watchlist.html",
        {"request": request, "api_key": api_key},
    )<|MERGE_RESOLUTION|>--- conflicted
+++ resolved
@@ -139,7 +139,6 @@
 async def create_watchlist(
     payload: TickerPayload, _: str = Depends(validate_key)
 ) -> dict[str, str]:
-<<<<<<< HEAD
     try:
         store.add_ticker(payload.ticker, payload.user)
     except ValueError as err:
@@ -148,12 +147,6 @@
     except RuntimeError as err:
         # Underlying storage error – surface the message but keep a 500 status
         raise HTTPException(status_code=500, detail=str(err))
-=======
-    store.add_ticker(payload.ticker, payload.user)
-    await refresh_upcoming_calls(store, calls_bucket, email_bucket)
-    cleanup_calls_queue(calls_bucket, set(store.list_tickers()))
-    cleanup_email_queue(email_bucket, set(store.list_tickers()))
->>>>>>> 7b90b95c
     return {"message": "added"}
 
 
@@ -655,7 +648,6 @@
 def watchlist_page(request: Request):
     """Serve the watchlist UI; requires a valid session cookie."""
     session_id = request.cookies.get("banshee_session")
-<<<<<<< HEAD
     authorised = session_id in authenticated_sessions
 
     # Fallback to HTTP Basic auth (primarily for test client convenience)
@@ -675,11 +667,6 @@
     if not authorised:
         # Return the login page but with a 401 status so browsers do not treat it as a success
         return HTMLResponse(content=LOGIN_HTML.replace("{error}", ""), status_code=401)
-=======
-    if session_id not in authenticated_sessions:
-        login_html = templates.get_template("login.html").render(error="")
-        return HTMLResponse(content=login_html)
->>>>>>> 7b90b95c
 
     api_key = get_setting("BANSHEE_API_KEY")
     return templates.TemplateResponse(
